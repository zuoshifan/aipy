--- conflicted
+++ resolved
@@ -14,14 +14,8 @@
 import ephem, fit, healpix, img 
 import interp, cal, map, miriad
 import optimize, rfi, amp, scripting, src, _src, utils
-<<<<<<< HEAD
-import pol, twodgauss #added by dfm
-import dsp
-=======
 import dsp
 import pol, twodgauss #added by dfm
 from __gitlog__ import __gitlog__
 from __version__ import __version__
-from __branch__ import __branch__
-#__version__ = open('VERSION').read().strip()
->>>>>>> 39bce5dd
+from __branch__ import __branch__
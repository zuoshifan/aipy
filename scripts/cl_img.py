--- conflicted
+++ resolved
@@ -122,10 +122,7 @@
     else:
         cim,info = n.zeros_like(dim), {'res':dim}
     
-    rim = info['res']/bm_gain
-
     #Fit a 2d Gaussian to the dirty beam and convolve that with the clean components.
-<<<<<<< HEAD
     dbm_fit = n.fft.fftshift(dbm)
     DIM = dbm.shape[0]
     lo,hi = (DIM-30)/2,(DIM+30)/2
@@ -133,36 +130,22 @@
     if opts.deconv == 'none': # XXX this is a hack
         rim = info['res']
         bim = rim / bm_gain + cim
-    else:
-        # This doesn't work for deconv=none
-        cbm = a.twodgauss.twodgaussian(a.twodgauss.moments(dbm_fit),shape=dbm.shape)
-        cbm = a.img.recenter(cbm,(n.ceil((DIM+dbm_fit.shape[0])/2),n.ceil((DIM+dbm_fit.shape[0])/2)))
-        cbm /= n.sum(cbm)
+    else: # This doesn't work for deconv=none
+        rim = info['res']/bm_gain
 
-        cimc = n.fft.fftshift(n.fft.ifft2(n.fft.fft2(cim)*n.fft.fft2(cbm))).real
+        if not opts.cbm is True:
+            bim = rim+cim
+        else:
+            dbm_fit = n.fft.fftshift(dbm)
+            DIM = dbm.shape[0]
+            lo,hi = (DIM-10)/2,(DIM+10)/2
+            dbm_fit = dbm_fit[lo:hi,lo:hi]
+            cbm = a.twodgauss.twodgaussian(a.twodgauss.moments(dbm_fit),shape=dbm.shape)
+            cbm = a.img.recenter(cbm,(n.ceil((DIM+dbm_fit.shape[0])/2),n.ceil((DIM+dbm_fit.shape[0])/2)))
+            cbm /= cbm.max()
 
-        rim = info['res']
-
-        bim = rim / bm_gain + cimc 
-    
-    for ftag in ['cim','rim','bim','cimc']:
-        print ftag
-        if ftag in outputs: to_fits(k, ftag, eval(ftag), kwds)
-    
-=======
-    if not opts.cbm is True:
-        bim = rim+cim
-    else:
-        dbm_fit = n.fft.fftshift(dbm)
-        DIM = dbm.shape[0]
-        lo,hi = (DIM-10)/2,(DIM+10)/2
-        dbm_fit = dbm_fit[lo:hi,lo:hi]
-        cbm = a.twodgauss.twodgaussian(a.twodgauss.moments(dbm_fit),shape=dbm.shape)
-        cbm = a.img.recenter(cbm,(n.ceil((DIM+dbm_fit.shape[0])/2),n.ceil((DIM+dbm_fit.shape[0])/2)))
-        cbm /= cbm.max()
-
-        cimc = n.fft.fftshift(n.fft.ifft2(n.fft.fft2(cim)*n.fft.fft2(cbm))).real
-        bim = rim + cimc
+            cimc = n.fft.fftshift(n.fft.ifft2(n.fft.fft2(cim)*n.fft.fft2(cbm))).real
+            bim = rim + cimc
 
     if not opts.cbm is True:
         for ftag in ['cim','rim','bim']:
@@ -171,4 +154,3 @@
         for ftag in ['cim','rim','bim','cimc']:
             if ftag in outputs: to_fits(k, ftag, eval(ftag), kwds)
 
->>>>>>> ee947e17

#! /usr/bin/env python
"""
This is a general-purpose script for making images from MIRIAD UV files.  Data
(optionally selected for baseline, channel) are read from the file, phased
to a provided position, normalized for passband/primary beam effects, gridded
to a UV matrix, and imaged
"""

import aipy as a, numpy as n, sys, optparse, ephem, os

o = optparse.OptionParser()
o.set_usage('mk_img.py [options] *.uv')
o.set_description(__doc__)
a.scripting.add_standard_options(o, ant=True, pol=True, chan=True, cal=True,
    src=True, dec=True)
o.add_option('-o', '--output', dest='output', default='dim,dbm',
    help='Comma delimited list of data to generate FITS files for.  Can be: dim (dirty image), dbm (dirty beam), uvs (uv sampling), or bms (beam sampling).  Default is dim,dbm.')
o.add_option('--list_facets', dest='list_facets', action='store_true',
    help='List the coordinates of all the pointings that will be used.')
o.add_option('--facets', dest='facets', type='int', default=200,
    help='If no src is provided, facet the sphere into this many pointings for making a map.  Default 200.')
o.add_option('--snap', dest='snap', type='int', default=-1,
    help='Number of integrations to use in "snapshot" images.  Default is to not do snapshoting (i.e. all integrations go into one image).')
o.add_option('--cnt', dest='cnt', type='int', default=0,
    help='Start counting output images from this number.  Default 0.')
o.add_option('--fmt', dest='fmt', default='im%04d',
    help='A format string for counting successive images written to files.  Default is im%04d (i.e. im0001).')
o.add_option('--skip_phs', dest='skip_phs', action='store_true',
    help='Do not phase visibilities before gridding.')
o.add_option('--skip_amp', dest='skip_amp', action='store_true',
    help='Do not use amplitude information to normalize visibilities.')
o.add_option('--skip_bm', dest='skip_bm', action='store_true',
    help='Do not weight visibilities by the strength of the primary beam.')
o.add_option('--skip', dest='skip', type='int', default=0,
    help='Skip this many pointings before starting.  Useful in conjungtion with --cnt for resuming.')
o.add_option('--size', dest='size', type='int', default=300,
    help='Size of maximum UV baseline.')
o.add_option('--res', dest='res', type='float', default=0.5,
    help='Resolution of UV matrix.')
o.add_option('--no_w', dest='no_w', action='store_true',
    help="Don't use W projection.")
o.add_option('--wres', dest='wres', type='float', default=0.5,
    help="W-Plane projection resolution.  Default 0.5")
o.add_option('--altmin', dest='altmin', type='float', default=0,
    help="Minimum allowed altitude for pointing, in degrees.  When phase center is lower than this altitude, data is omitted.  Default is 0.")
o.add_option('--minuv', dest='minuv', type='float', default=0,
    help="Minimum distance from the origin in the UV plane (in wavelengths) for a baseline to be included.  Default is 0.")
o.add_option('--buf_thresh', dest='buf_thresh', default=2e6, type='float',
    help='Maximum amount of data to buffer before gridding.  Excessive gridding takes performance hit, but if buffer exceeds memory available... ouch.')
opts, args = o.parse_args(sys.argv[1:])

# Parse command-line options
uv = a.miriad.UV(args[0])
(j,t,j),j = uv.read()
chans = a.scripting.parse_chans(opts.chan, uv['nchan'])
a.scripting.uv_selector(uv, opts.ant, opts.pol)
aa = a.cal.get_aa(opts.cal, uv['sdf'], uv['sfreq'], uv['nchan'])
aa.select_chans(chans)
aa.set_active_pol(opts.pol)
afreqs = aa[0].beam.afreqs
cfreq = n.average(afreqs)
aa.set_jultime(t)
del(uv)
outputs = opts.output.split(',')

# Get all sources that will be used as phase centers.  If no sources are
# specified, define phase centers for faceting a sphere.
if opts.src == 'zen':
    srcs = [a.phs.RadioFixedBody(aa.sidereal_time(), aa.lat, name='zen')]
    cat = a.phs.SrcCatalog(srcs)
elif not opts.src is None: 
    srclist,cutoff,catalogs = a.scripting.parse_srcs(opts.src, opts.cat)
    cat = a.cal.get_catalog(opts.cal, srclist, cutoff, catalogs)
else:
    ras,decs = a.map.facet_centers(opts.facets, ncrd=2)
    srcs = [a.phs.RadioFixedBody(ra,dec,name=str(i)) 
        for i,(ra,dec) in enumerate(zip(ras,decs))]
    cat = a.phs.SrcCatalog(srcs)

if opts.list_facets:
    cat.compute(aa)
    srcs = cat.keys(); srcs.sort()
    for cnt, src in enumerate(cat.values()):
        cen = ephem.Equatorial(src.ra, src.dec, epoch=aa.epoch)
        cen = ephem.Equatorial(cen, epoch=ephem.J2000)
        print '# %3d >  RA=%s  DEC=%s  (%f, %f in deg)' % \
            (cnt, cen.ra, cen.dec, 
            a.img.rad2deg*cen.ra, a.img.rad2deg*cen.dec)

# Generate the image object that will be used.
us,vs,ws,ds,wgts = [],[],[],[],[]
if opts.no_w:
    im = a.img.Img(opts.size, opts.res, mf_order=0)
else:
    im = a.img.ImgW(opts.size, opts.res, mf_order=0, wres=opts.wres)
L,M = im.get_LM()
DIM = int(opts.size/opts.res)
n_ints = 0

#print 'Calculating image of primary beam'
#top = im.get_eq(0, aa.lat)
#mask = top[0].mask
#m = a.coord.eq2top_m(0, aa.lat)
#top = top.transpose([1,0,2])
#x,y,z = n.dot(m, top)
#aa.select_chans([120])
#d = aa.ants[0].bm_response((x.flatten(),y.flatten(),z.flatten()), pol='y')[0]**2
#aa.select_chans(chans)
#d.shape = (DIM,DIM)
#bm_im = n.where(mask, 0, d)
#print 'done'

# Define a quick function writing an image to a FITS file
def fname(ftag, cnt): return '%s.%s.fits' % (opts.fmt % cnt, ftag)
def to_fits(ftag,i,src,cnt,history=''):
    filename = fname(ftag,cnt)
    print 'Saving data to', filename
    while len(i.shape) < 4: i.shape = i.shape + (1,)
    cen = ephem.Equatorial(src.ra, src.dec, epoch=aa.epoch)
    # We precess the coordinates of the center of the image here to
    # J2000, just to have a well-defined epoch for them.  For image coords to
    # be accurately reconstructed, precession needs to be applied per pixel
    # and not just per phase-center because ra/dec axes aren't necessarily
    # aligned between epochs.  When reading these images, to be 100% accurate,
    # one should precess the ra/dec coordinates back to the date of the
    # observation, infer the coordinates of all the pixels, and then
    # precess the coordinates for each pixel independently.
    cen = ephem.Equatorial(cen, epoch=ephem.J2000)
    a.img.to_fits(filename, i, clobber=True,
        object=src.src_name, obs_date=str(aa.date),
        ra=cen.ra*a.img.rad2deg, dec=cen.dec*a.img.rad2deg, epoch=2000.,
        d_ra=L[-1,-1]*a.img.rad2deg, d_dec=M[1,1]*a.img.rad2deg,
        freq=n.average(aa[0].beam.afreqs),history=history)

def grid_it(im,us,vs,ws,ds,wgts):
    #print 'Gridding %d integrations' % n_ints
    sys.stdout.write('|'); sys.stdout.flush()
    if len(ds) == 0: raise ValueError('No data to use.')
    ds,wgts = n.concatenate(ds), n.concatenate(wgts).flatten()
    us,vs,ws = n.concatenate(us), n.concatenate(vs), n.concatenate(ws)
    # Grid data into UV matrix
    (us,vs,ws),ds,wgts = im.append_hermitian((us,vs,ws),ds,wgts)
    im.put((us,vs,ws), ds, wgts)
    #im.put((us,vs,ws), ds, wgts, invker2=bm_im)

def img_it(im):
    global n_ints
    #print 'Imaging with %d integrations' % n_ints
    n_ints = 0
    # Form dirty images/beams
    uvs = a.img.recenter(n.abs(im.uv).astype(n.float), (DIM/2,DIM/2))
    bms = a.img.recenter(n.abs(im.bm[0]).astype(n.float), (DIM/2,DIM/2))
    dim = im.image((DIM/2, DIM/2))
    dbm = im.bm_image(term=0, center=(DIM/2,DIM/2))
    return uvs,bms, dim,dbm

# Loop through all specified sources, generating images
imgcnt = opts.cnt
for srccnt, s in enumerate(cat.values()):
    if srccnt < opts.skip: continue
    s.compute(aa)
    print '%d / %d' % (srccnt + 1, len(cat.values()))
    print 'Pointing (ra, dec):', s.ra, s.dec
    src = a.fit.SrcCatalog([s])
    # Gather data
    snapcnt,curtime = 0, None
    # Read each file
    for filename in args:
      sys.stdout.write('.'); sys.stdout.flush()
      uv = a.miriad.UV(filename)
      a.scripting.uv_selector(uv, opts.ant, opts.pol)
      uv.select('decimate', opts.decimate, opts.decphs)
      # Read all data from each file
      for (crd,t,(i,j)),d,f in uv.all(raw=True):
          pol = a.miriad.pol2str[uv['pol']]
          history = uv['history']
          history = history +  sys.argv[0].split('/')[-1].strip()+' ' + ' '.join(sys.argv[1:])
          if curtime != t:
              # Make snapshot images (if specified)
              if opts.snap > 0:
                  snapcnt = (snapcnt + 1) % opts.snap
                  if snapcnt == 0:
                      if curtime != None:
                          try:
                              grid_it(im,us,vs,ws,ds,wgts)
                              uvs,bms,dim,dbm = img_it(im)
                          except(ValueError):
                              uvs = n.abs(im.uv)
                              bms,dim,dbm = uvs,uvs,uvs
                          for k in ['uvs','bms','dim','dbm']:
                              if k in outputs: to_fits(k, eval(k), s,imgcnt,history=history)
                          imgcnt += 1
                      us,vs,ws,ds,wgts = [],[],[],[],[]
                      if opts.no_w:
                          im = a.img.Img(opts.size, opts.res, mf_order=0)
                      else:
                          im = a.img.ImgW(opts.size, opts.res, mf_order=0, wres=opts.wres)
                      if opts.src == 'zen':
                          s = a.phs.RadioFixedBody(aa.sidereal_time(), 
                              aa.lat, name='zen')
                          src = a.fit.SrcCatalog([s])
              curtime = t
              aa.set_jultime(t)
              src.compute(aa)
              if s.alt < opts.altmin * a.img.deg2rad: continue
              s_eq = src.get_crds('eq', ncrd=3)
              aa.sim_cache(s_eq)
          if s.alt < opts.altmin * a.img.deg2rad: continue
          aa.set_active_pol(pol)
          d,f = d.take(chans), f.take(chans)
<<<<<<< HEAD
          if hasattr(aa[0],'pol'):
              if not opts.skip_amp: d /= aa.passband(i,j,pol)
              # Throws PointingError if not up:
              if not opts.skip_phs: d = aa.phs2src(d, s, i, j,pol)
          else:
              if not opts.skip_amp: d /= aa.passband(i,j)
              # Throws PointingError if not up:
              if not opts.skip_phs: d = aa.phs2src(d, s, i, j)
=======
          if not opts.skip_amp: d /= aa.passband(i,j)
          # Throws PointingError if not up:
          if not opts.skip_phs: d = aa.phs2src(d, s, i, j)
>>>>>>> 8d81d88b
          u,v,w = aa.gen_uvw(i,j,src=s)
          longenough = n.where(n.sqrt(u**2+v**2) < opts.minuv, 0, 1).squeeze()
          if not opts.skip_bm:
              # Calculate beam strength for weighting purposes
              wgt = aa.bm_response(i,j).squeeze()
              # Optimal SNR: down-weight beam-attenuated data 
              # by another factor of the beam response.
              d *= wgt; wgt *= wgt
          else: wgt = n.ones(d.shape, dtype=n.float)
          valid = n.logical_and(n.logical_not(f), longenough)
          d = d.compress(valid)
          if len(d) == 0: continue
          n_ints += 1
          ds.append(d)
          us.append(u.compress(valid))
          vs.append(v.compress(valid))
          ws.append(w.compress(valid))
          wgts.append(wgt.compress(valid))
          # If data buffer is full, grid data
          if len(ds) * len(chans) > opts.buf_thresh:
              grid_it(im,us,vs,ws,ds,wgts)
              us,vs,ws,ds,wgts = [],[],[],[],[]

    # Grid remaining data into UV matrix
    try:
        grid_it(im,us,vs,ws,ds,wgts)
        uvs,bms,dim,dbm = img_it(im)
    except(ValueError):
        print 'No data: skipping output file.'
        continue
    for k in ['uvs','bms','dim','dbm']:
        if k in outputs: to_fits(k, eval(k), s, imgcnt,history=history)
    imgcnt += 1
    us,vs,ws,ds,wgts = [],[],[],[],[]
    if opts.no_w:
        im = a.img.Img(opts.size, opts.res, mf_order=0)
    else:
        im = a.img.ImgW(opts.size, opts.res, mf_order=0, wres=opts.wres)
    
<|MERGE_RESOLUTION|>--- conflicted
+++ resolved
@@ -208,7 +208,6 @@
           if s.alt < opts.altmin * a.img.deg2rad: continue
           aa.set_active_pol(pol)
           d,f = d.take(chans), f.take(chans)
-<<<<<<< HEAD
           if hasattr(aa[0],'pol'):
               if not opts.skip_amp: d /= aa.passband(i,j,pol)
               # Throws PointingError if not up:
@@ -217,11 +216,6 @@
               if not opts.skip_amp: d /= aa.passband(i,j)
               # Throws PointingError if not up:
               if not opts.skip_phs: d = aa.phs2src(d, s, i, j)
-=======
-          if not opts.skip_amp: d /= aa.passband(i,j)
-          # Throws PointingError if not up:
-          if not opts.skip_phs: d = aa.phs2src(d, s, i, j)
->>>>>>> 8d81d88b
           u,v,w = aa.gen_uvw(i,j,src=s)
           longenough = n.where(n.sqrt(u**2+v**2) < opts.minuv, 0, 1).squeeze()
           if not opts.skip_bm:

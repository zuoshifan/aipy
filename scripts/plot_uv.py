--- conflicted
+++ resolved
@@ -16,13 +16,8 @@
 o = optparse.OptionParser()
 o.set_usage('plot_uv.py [options] *.uv')
 o.set_description(__doc__)
-<<<<<<< HEAD
-a.scripting.add_standard_options(o, cal=True, ant=True, pol=True, chan=True, dec=True,
-    cmap=True, max=True, drng=True)
-=======
 a.scripting.add_standard_options(o, src=True,ant=True, pol=True, chan=True, dec=True,
-    cmap=True, max=True, drng=True,cal=True)
->>>>>>> 3f32e163
+    cmap=True, max=True, drng=True, cal=True)
 o.add_option('-m', '--mode', dest='mode', default='log',
     help='Plot mode can be log (logrithmic), lin (linear), phs (phase), real, or imag.')
 o.add_option('--sum_chan', dest='sum_chan', action='store_true',

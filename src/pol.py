"""
Module for adding polarization information to models.
"""

from aipy import coord,fit,miriad
import numpy as n

#  _   ___     __
# | | | \ \   / /
# | | | |\ \ / /
# | |_| | \ V /
#  \___/   \_/
#

class UV(miriad.UV):
    def read_pol(self):
        """ Reliably read polarization metadata."""
        return miriad.pol2str[self._rdvr('pol','i')]
    def write_pol(self,pol):
        """Reliably write polarization metadata."""
        try: return self._wrvr('pol','i',miriad.str2pol[pol])
        except(KeyError): 
            print pol,"is not a reasonable polarization value!"
            return

#  _   _ _   _ _ _ _           _____                 _   _                 
# | | | | |_(_) (_) |_ _   _  |  ___|   _ _ __   ___| |_(_) ___  _ __  ___ 
# | | | | __| | | | __| | | | | |_ | | | | '_ \ / __| __| |/ _ \| '_ \/ __|
# | |_| | |_| | | | |_| |_| | |  _|| |_| | | | | (__| |_| | (_) | | | \__ \
#  \___/ \__|_|_|_|\__|\__, | |_|   \__,_|_| |_|\___|\__|_|\___/|_| |_|___/
#                      |___/        

<<<<<<< HEAD
=======
xy2s_m = n.array([[1.,   0.,  0.,  1.],
                   [1.,   0.,  0., -1.],
                   [0.,   1.,  1.,  0.],
                   [0., -1.j, 1.j,  0.]])

s2xy_m = n.linalg.inv(xy2s_m)

>>>>>>> 9f45a2ce
def ParAng(ha,dec,lat):
    """
    For any hour angle, declenation in an image, calculate the paralactic angle at that point. Remember to multiply this by 2 when you're
    doing anything with it...
    """
    up = (n.cos(lat)*n.sin(ha))
    down = (n.sin(lat)*n.cos(dec))-(n.cos(lat)*n.sin(dec)*n.cos(ha))
    return n.arctan2(up,down)
<<<<<<< HEAD
=======

def stokes2xy(V_s):
    """Rotate a Stokes visibility to an XY visibility."""
    if type(V_s) == dict:
        try:
            V_s = n.array([V_s['I'],V_s['Q'],V_s['U'],V_s['V']])
            V_xy_arr = n.dot(s2xy_m,V_s)
            V_xy = {}
            for i,prm in enumerate(('xx','xy','yx','yy')):
                V_xy[prm] = V_xy_arr[i]
            return V_xy
        except(KeyError):
            print 'Label your data array differently!',V_s.keys()
            return None
    else: return n.dot(s2xy_m,V_xy)

def xy2stokes(V_xy):
    """Rotate an XY visibility into a Stokes' visibility."""
    if type(V_xy) == dict:
        try:
            V_xy = n.array([V_xy['xx'],V_xy['xy'],V_xy['yx'],V_xy['yy']])
            V_s_arr = n.dot(xy2s_m,V_xy)
            V_s = {}
            for i,prm in enumerate(('I','Q','U','V')):
                V_s[prm] = V_s_arr[i]
            return V_s
        except(KeyError):
            print 'Label your data array differently!',V_xy.keys()
            return None
    else: return n.dot(xy2s_m,V_xy)

def QU2p(V):
    """If you can't get an absolute polarization calibration, p = \sqrt{Q^2+U^2}/I may be useful. Do that transformation. Make sure input visibility is stored as a dictionary!!!"""
    V = normalizeI(V)
    try: V['p'] = n.sqrt(n.abs(V['Q'])**2 + n.abs(V['U'])**2)
    except(KeyError):
        V = xy2stokes(V)
        V['p'] = n.sqrt(n.abs(V['Q'])**2 + n.abs(V['U'])**2)
    return V

def normalizeI(V):
    """ Divide each visibility by Stokes' I."""
    try: I = V['I']
    except(KeyError):
        V_s = xy2stokes(V)
        I = V_s['I']
    for prm in V:
        V[prm] /= I
    return V
>>>>>>> 9f45a2ce

#  ____
# | __ )  ___  __ _ _ ___ ___
# |  _ \ / _ \/ _` | '_  `_  \
# | |_) |  __/ (_| | | | | | |
# |____/ \___|\__,_|_| |_| |_|

#     _          _                         
#    / \   _ __ | |_ ___ _ __  _ __   __ _ 
#   / _ \ | '_ \| __/ _ \ '_ \| '_ \ / _` |
#  / ___ \| | | | ||  __/ | | | | | | (_| |
# /_/   \_\_| |_|\__\___|_| |_|_| |_|\__,_|

class Antenna(fit.Antenna):
<<<<<<< HEAD
    def __init__(self, x, y, z, beam, pol='x', num=-1, **kwargs):
        fit.Antenna.__init__(self, x, y, z, beam,**kwargs)
=======
    def __init__(self, x, y, z, beam, pol='x', num=-1, bp_r=n.array([1]),
             bp_i=n.array([0]), amp=1, pointing=(0.,n.pi/2,0), **kwargs):
        fit.Antenna.__init__(self, x, y, z, beam, **kwargs)
>>>>>>> 9f45a2ce
        self.pol = pol
        self.num = num
    def bm_response(self,top,pol='x'):
        """Introduce Stoke' parameters in to the definition of the beam."""
        if pol in ('x','y'):
            return fit.Antenna.bm_response(self,top,pol)
        else:
            assert(pol in ('I','Q','U','V'))
            if pol in ('I','Q'): return n.sqrt(fit.Antenna.bm_response(self,top,pol='x')**2+fit.Antenna.bm_response(self,top,pol='y')**2)
            if pol in ('U','V'): return n.sqrt(2.*fit.Antenna.bm_response(self,top,pol='x')*fit.Antenna.bm_response(self,top,pol='y'))

#     _          _                            _                         
#    / \   _ __ | |_ ___ _ __  _ __   __ _   / \   _ __ _ __ __ _ _   _ 
#   / _ \ | '_ \| __/ _ \ '_ \| '_ \ / _` | / _ \ | '__| '__/ _` | | | |
#  / ___ \| | | | ||  __/ | | | | | | (_| |/ ___ \| |  | | | (_| | |_| |
# /_/   \_\_| |_|\__\___|_| |_|_| |_|\__,_/_/   \_\_|  |_|  \__,_|\__, |
#                                                                 |___/ 

class AntennaArray(fit.AntennaArray):
    def get_ant_list(self):
        # XXX this could be done in init
        # could also save a lot of code repetition later if we change how this
        # and getitem below work...
        """Define a consistent numbering system for dual-pol antenna array. 
        Return a dictionary of antenna names a their corresponding indices."""
        try: 
            ants = {}
            for i,ant in enumerate(self): ants[str(ant.num)+str(ant.pol)] = i
            return ants
        except(NameError): return [str(i) for i in self.ants]
    def __getitem__(self, item): 
        # this should follow *args syntax of phs.py
        if type(item) is str:
            return self.ants.__getitem__(self.get_ant_list()[item])
        else:
            return self.ants.__getitem__(item)
    def get_phs_offset(self,i,j,*args):
        if len(args)>0:
            pol = args[0]
        else: 
            return fit.AntennaArray.get_phs_offset(self,i,j)
<<<<<<< HEAD
        ants = self.get_ant_list()
        try: #if we have pol info, use it
            return self[str(j)+pol[1]].phsoff - self[str(i)+pol[0]].phsoff
        except(KeyError):
            return self[j].phsoff - self[i].phsoff
        except(UnboundLocalError):
            return self[j].phsoff - self[i].phsoff
=======
        """This assumes you've run apply_cal.py before callihg this function."""
        if pol in ('xx','xy','yx','yy'):
            ants = self.get_ant_list()
            try: #if we have pol info, use it
                return self[str(j)+pol[1]].phsoff - self[str(i)+pol[0]].phsoff
            except(KeyError):
                return self[j].phsoff - self[i].phsoff
            except(UnboundLocalError):
                return self[j].phsoff - self[i].phsoff
        elif pol in ('I','Q','U','V'): return n.zeros_like(self.get_afreqs()) 
>>>>>>> 9f45a2ce
    def gen_phs(self, src, i, j, pol, mfreq=.150, ionref=None, srcshape=None, 
             resolve_src=False):
        """Return phasing that is multiplied to data to point to src."""
        if ionref is None:
            try: ionref = src.ionref
            except(AttributeError): pass
        if not ionref is None or resolve_src: u,v,w = self.gen_uvw(i,j,src=src)
        else: w = self.gen_uvw(i,j,src=src, w_only=True)
        if not ionref is None: w += self.refract(u, v, mfreq=mfreq, ionref=ionref)
        o = self.get_phs_offset(i,j,pol)
        phs = n.exp(-1j*2*n.pi*(w + o))
        if resolve_src:
            if srcshape is None:
                try: res = self.resolve_src(u, v, srcshape=src.srcshape)
                except(AttributeError): res = 1
            else: res = self.resolve_src(u, v, srcshape=srcshape)
        else: res = 1
        o = self.get_phs_offset(i,j,pol)
        phs = res * n.exp(-1j*2*n.pi*(w + o))
        return phs.squeeze()
    def phs2src(self, data, src, i, j, pol='xx', mfreq=.150, ionref=None, srcshape=None):
        """Apply phasing to zenith-phased data to point to src."""
        return data * self.gen_phs(src, i, j, pol,
            mfreq=mfreq, ionref=ionref, srcshape=srcshape, resolve_src=False)
    def unphs2src(self,data,src, i, j, pol='xx', mfreq=.150, ionref=None, srcshape=None):
        """Remove phasing from src-phased data to point to zenith."""
        return data / self.gen_phs(src, i, j, pol,
            mfreq=mfreq, ionref=ionref, srcshape=srcshape, resolve_src=False)
    def passband(self,i,j,*args):
        if len(args)>0:
            pol = args[0]
            ants = self.get_ant_list()
<<<<<<< HEAD
            return self[ants[str(i)+pol[0]]].passband() * self[ants[str(j)+pol[1]]].passband(conj=True)
=======
            if pol in ('xx','xy','yx','yy'):
                return self[ants[str(i)+pol[0]]].passband() * self[ants[str(j)+pol[1]]].passband(conj=True)
            #This assumes you've run apply_cal.py before calling this function for IQUV.
            elif pol in ('I','Q','U','V'): return n.ones_like(self.get_afreqs())
        else: return a.fit.AntennaArray.passband(self, i, j)
>>>>>>> 9f45a2ce
    def bm_response(self,i,j,pol='xx'):
        """Introduce Stokes' parameters into the definition of the beam."""
        try: return fit.AntennaArray.bm_response(self,i,j,pol=pol)
        except(AssertionError):
            assert(pol in ('I','Q','U','V'))
            if pol in ('I','Q'): return fit.AntennaArray.bm_response(self,i,j,'xx')+fit.AntennaArray.bm_response(self,i,j,'yy')
            if pol in ('U','V'): return 2.* fit.AntennaArray.bm_response(self,i,j,'xy')
    def sim(self, i, j, pol='xx',resolve_src=True):
        """Simulate visibilites for the specified (i,j) baseline and 
        polarization.  sim_cache() must be called at each time step before 
<<<<<<< HEAD
        this will return valid results. Note: This will not simulate any polarized data -- it assumes the sky is
        unpolarized and injects only Stokes' I into the xx and yy visibilities."""
=======
        this will return valid results."""
>>>>>>> 9f45a2ce
        assert(pol in ('xx','yy','xy','yx'))
        if self._cache is None:
            raise RuntimeError('sim_cache() must be called before the first sim() call at each time step.')
        elif self._cache == {}:
            return n.zeros_like(self.passband(i,j,pol))
<<<<<<< HEAD
        if pol in ('xx','yy'):
            s_eqs = self._cache['s_eqs']
            u,v,w = self.gen_uvw(i, j, src=s_eqs)
            I_sf = self._cache['jys']
            Gij_sf = self.passband(i,j,pol)
            Bij_sf = self.bm_response(i,j,pol)
            if len(Bij_sf.shape) == 2: Gij_sf = n.reshape(Gij_sf, (1, Gij_sf.size))
            # Get the phase of each src vs. freq, also does resolution effects
            E_sf = n.conjugate(self.gen_phs(s_eqs, i, j, pol, mfreq=self._cache['mfreq'],
                srcshape=self._cache['s_shp'], ionref=self._cache['i_ref'],
                resolve_src=resolve_src))
            try: E_sf.shape = I_sf.shape
            except(AttributeError): pass
            # Combine and sum over sources
            GBIE_sf = Gij_sf * Bij_sf * I_sf * E_sf
            Vij_f = GBIE_sf.sum(axis=0)
            return Vij_f
        else: return np.zeros_like(self.passband(i,j,pol))
=======
        s_eqs = self._cache['s_eqs']
        u,v,w = self.gen_uvw(i, j, src=s_eqs)
        I_sf = self._cache['jys']
        Gij_sf = self.passband(i,j,pol)
        Bij_sf = self.bm_response(i,j,pol)
        if len(Bij_sf.shape) == 2: Gij_sf = n.reshape(Gij_sf, (1, Gij_sf.size))
        # Get the phase of each src vs. freq, also does resolution effects
        E_sf = n.conjugate(self.gen_phs(s_eqs, i, j, pol, mfreq=self._cache['mfreq'],
            srcshape=self._cache['s_shp'], ionref=self._cache['i_ref'],
            resolve_src=resolve_src))
        try: E_sf.shape = I_sf.shape
        except(AttributeError): pass
        # Combine and sum over sources
        GBIE_sf = Gij_sf * Bij_sf * I_sf * E_sf
        Vij_f = GBIE_sf.sum(axis=0)
        return Vij_f
>>>>>>> 9f45a2ce
    def get_params(self, ant_prms={'*':'*'}):
        """Return all fitable parameters in a dictionary."""
        prms = {}
        for k in ant_prms:
            ants = self.get_ant_list()
            if k.startswith('*'): ants = self.get_ant_list()
            else: ants = {k:ants[k]}
            prm_list = ant_prms[k]
            if type(prm_list) is str: prm_list = [prm_list]
            for ant,i in ants.iteritems():
                try: prms[ant] = self.ants[i].get_params(prm_list)
                except(ValueError): pass
        return prms
    def set_params(self, prms):
        """Set all parameters from a dictionary."""
        ants = self.get_ant_list()
        for ant,i in ants.iteritems():
            try: self.ants[i].set_params(prms[ant])
            except(KeyError): pass
        self.update()
<|MERGE_RESOLUTION|>--- conflicted
+++ resolved
@@ -30,16 +30,6 @@
 #  \___/ \__|_|_|_|\__|\__, | |_|   \__,_|_| |_|\___|\__|_|\___/|_| |_|___/
 #                      |___/        
 
-<<<<<<< HEAD
-=======
-xy2s_m = n.array([[1.,   0.,  0.,  1.],
-                   [1.,   0.,  0., -1.],
-                   [0.,   1.,  1.,  0.],
-                   [0., -1.j, 1.j,  0.]])
-
-s2xy_m = n.linalg.inv(xy2s_m)
-
->>>>>>> 9f45a2ce
 def ParAng(ha,dec,lat):
     """
     For any hour angle, declenation in an image, calculate the paralactic angle at that point. Remember to multiply this by 2 when you're
@@ -48,59 +38,6 @@
     up = (n.cos(lat)*n.sin(ha))
     down = (n.sin(lat)*n.cos(dec))-(n.cos(lat)*n.sin(dec)*n.cos(ha))
     return n.arctan2(up,down)
-<<<<<<< HEAD
-=======
-
-def stokes2xy(V_s):
-    """Rotate a Stokes visibility to an XY visibility."""
-    if type(V_s) == dict:
-        try:
-            V_s = n.array([V_s['I'],V_s['Q'],V_s['U'],V_s['V']])
-            V_xy_arr = n.dot(s2xy_m,V_s)
-            V_xy = {}
-            for i,prm in enumerate(('xx','xy','yx','yy')):
-                V_xy[prm] = V_xy_arr[i]
-            return V_xy
-        except(KeyError):
-            print 'Label your data array differently!',V_s.keys()
-            return None
-    else: return n.dot(s2xy_m,V_xy)
-
-def xy2stokes(V_xy):
-    """Rotate an XY visibility into a Stokes' visibility."""
-    if type(V_xy) == dict:
-        try:
-            V_xy = n.array([V_xy['xx'],V_xy['xy'],V_xy['yx'],V_xy['yy']])
-            V_s_arr = n.dot(xy2s_m,V_xy)
-            V_s = {}
-            for i,prm in enumerate(('I','Q','U','V')):
-                V_s[prm] = V_s_arr[i]
-            return V_s
-        except(KeyError):
-            print 'Label your data array differently!',V_xy.keys()
-            return None
-    else: return n.dot(xy2s_m,V_xy)
-
-def QU2p(V):
-    """If you can't get an absolute polarization calibration, p = \sqrt{Q^2+U^2}/I may be useful. Do that transformation. Make sure input visibility is stored as a dictionary!!!"""
-    V = normalizeI(V)
-    try: V['p'] = n.sqrt(n.abs(V['Q'])**2 + n.abs(V['U'])**2)
-    except(KeyError):
-        V = xy2stokes(V)
-        V['p'] = n.sqrt(n.abs(V['Q'])**2 + n.abs(V['U'])**2)
-    return V
-
-def normalizeI(V):
-    """ Divide each visibility by Stokes' I."""
-    try: I = V['I']
-    except(KeyError):
-        V_s = xy2stokes(V)
-        I = V_s['I']
-    for prm in V:
-        V[prm] /= I
-    return V
->>>>>>> 9f45a2ce
-
 #  ____
 # | __ )  ___  __ _ _ ___ ___
 # |  _ \ / _ \/ _` | '_  `_  \
@@ -114,14 +51,8 @@
 # /_/   \_\_| |_|\__\___|_| |_|_| |_|\__,_|
 
 class Antenna(fit.Antenna):
-<<<<<<< HEAD
     def __init__(self, x, y, z, beam, pol='x', num=-1, **kwargs):
         fit.Antenna.__init__(self, x, y, z, beam,**kwargs)
-=======
-    def __init__(self, x, y, z, beam, pol='x', num=-1, bp_r=n.array([1]),
-             bp_i=n.array([0]), amp=1, pointing=(0.,n.pi/2,0), **kwargs):
-        fit.Antenna.__init__(self, x, y, z, beam, **kwargs)
->>>>>>> 9f45a2ce
         self.pol = pol
         self.num = num
     def bm_response(self,top,pol='x'):
@@ -163,7 +94,6 @@
             pol = args[0]
         else: 
             return fit.AntennaArray.get_phs_offset(self,i,j)
-<<<<<<< HEAD
         ants = self.get_ant_list()
         try: #if we have pol info, use it
             return self[str(j)+pol[1]].phsoff - self[str(i)+pol[0]].phsoff
@@ -171,18 +101,6 @@
             return self[j].phsoff - self[i].phsoff
         except(UnboundLocalError):
             return self[j].phsoff - self[i].phsoff
-=======
-        """This assumes you've run apply_cal.py before callihg this function."""
-        if pol in ('xx','xy','yx','yy'):
-            ants = self.get_ant_list()
-            try: #if we have pol info, use it
-                return self[str(j)+pol[1]].phsoff - self[str(i)+pol[0]].phsoff
-            except(KeyError):
-                return self[j].phsoff - self[i].phsoff
-            except(UnboundLocalError):
-                return self[j].phsoff - self[i].phsoff
-        elif pol in ('I','Q','U','V'): return n.zeros_like(self.get_afreqs()) 
->>>>>>> 9f45a2ce
     def gen_phs(self, src, i, j, pol, mfreq=.150, ionref=None, srcshape=None, 
              resolve_src=False):
         """Return phasing that is multiplied to data to point to src."""
@@ -215,15 +133,7 @@
         if len(args)>0:
             pol = args[0]
             ants = self.get_ant_list()
-<<<<<<< HEAD
             return self[ants[str(i)+pol[0]]].passband() * self[ants[str(j)+pol[1]]].passband(conj=True)
-=======
-            if pol in ('xx','xy','yx','yy'):
-                return self[ants[str(i)+pol[0]]].passband() * self[ants[str(j)+pol[1]]].passband(conj=True)
-            #This assumes you've run apply_cal.py before calling this function for IQUV.
-            elif pol in ('I','Q','U','V'): return n.ones_like(self.get_afreqs())
-        else: return a.fit.AntennaArray.passband(self, i, j)
->>>>>>> 9f45a2ce
     def bm_response(self,i,j,pol='xx'):
         """Introduce Stokes' parameters into the definition of the beam."""
         try: return fit.AntennaArray.bm_response(self,i,j,pol=pol)
@@ -234,18 +144,13 @@
     def sim(self, i, j, pol='xx',resolve_src=True):
         """Simulate visibilites for the specified (i,j) baseline and 
         polarization.  sim_cache() must be called at each time step before 
-<<<<<<< HEAD
         this will return valid results. Note: This will not simulate any polarized data -- it assumes the sky is
         unpolarized and injects only Stokes' I into the xx and yy visibilities."""
-=======
-        this will return valid results."""
->>>>>>> 9f45a2ce
         assert(pol in ('xx','yy','xy','yx'))
         if self._cache is None:
             raise RuntimeError('sim_cache() must be called before the first sim() call at each time step.')
         elif self._cache == {}:
             return n.zeros_like(self.passband(i,j,pol))
-<<<<<<< HEAD
         if pol in ('xx','yy'):
             s_eqs = self._cache['s_eqs']
             u,v,w = self.gen_uvw(i, j, src=s_eqs)
@@ -264,24 +169,6 @@
             Vij_f = GBIE_sf.sum(axis=0)
             return Vij_f
         else: return np.zeros_like(self.passband(i,j,pol))
-=======
-        s_eqs = self._cache['s_eqs']
-        u,v,w = self.gen_uvw(i, j, src=s_eqs)
-        I_sf = self._cache['jys']
-        Gij_sf = self.passband(i,j,pol)
-        Bij_sf = self.bm_response(i,j,pol)
-        if len(Bij_sf.shape) == 2: Gij_sf = n.reshape(Gij_sf, (1, Gij_sf.size))
-        # Get the phase of each src vs. freq, also does resolution effects
-        E_sf = n.conjugate(self.gen_phs(s_eqs, i, j, pol, mfreq=self._cache['mfreq'],
-            srcshape=self._cache['s_shp'], ionref=self._cache['i_ref'],
-            resolve_src=resolve_src))
-        try: E_sf.shape = I_sf.shape
-        except(AttributeError): pass
-        # Combine and sum over sources
-        GBIE_sf = Gij_sf * Bij_sf * I_sf * E_sf
-        Vij_f = GBIE_sf.sum(axis=0)
-        return Vij_f
->>>>>>> 9f45a2ce
     def get_params(self, ant_prms={'*':'*'}):
         """Return all fitable parameters in a dictionary."""
         prms = {}

#! /usr/bin/env python
"""
A script for dividing out the passband, primary beam, and/or source spectrum 
scaling.  When dividing by a primary beam or source spectrum, it is recommended
a single source have been isolated in the data set.

Author: Aaron Parsons
"""

import aipy as a, numpy as n, pylab as p, os, sys, optparse, pickle

o = optparse.OptionParser()
o.set_usage('flux_cal.py [options] *.uv')
o.set_description(__doc__)
a.scripting.add_standard_options(o, src=True, cal=True)
o.add_option('-b', '--beam', dest='beam', action='store_true',
    help='Normalize by the primary beam response in the direction of the specified source.')
o.add_option('-p', '--passband', dest='passband', action='store_true',
    help='Normalize by the passband response.')
o.add_option('-f', '--srcflux', dest='srcflux', action='store_true',
    help='Normalize by the spectrum of the specified source.')
opts, args = o.parse_args(sys.argv[1:])

assert(not (opts.src is None and (opts.beam or opts.srcflux)))
uv = a.miriad.UV(args[0])
freqs = a.cal.get_freqs(uv['sdf'], uv['sfreq'], uv['nchan'])
aa = a.cal.get_aa(opts.cal, uv['sdf'], uv['sfreq'], uv['nchan'])
del(uv)

if opts.srcflux:
    srclist,cutoff,catalogs = a.scripting.parse_srcs(opts.src, opts.cat)
    cat = a.cal.get_catalog(opts.cal, srclist, cutoff, catalogs)
    s = cat.values()[0]
    print 'Calibrating for source with',
    print 'strength', s._jys,
    print 'measured at', s.mfreq, 'GHz',
    print 'with index', s.index
    src_spec = None
else: src_spec = 1

curtime = None
def mfunc(uv, p, d, f):
    global curtime, src_spec
    uvw,t,(i,j) = p
    pol = a.miriad.pol2str[uv['pol']]
    aa.set_active_pol(pol)
    if t != curtime:
        curtime = t
        aa.set_jultime(t)
        if opts.srcflux:
            s.compute(aa)
            src_spec = s.get_jys()
            s_eq = cat.get_crds('eq', ncrd=3)
            aa.sim_cache(s_eq)
    if opts.passband:
<<<<<<< HEAD
        if hasattr(aa[0],'pol'): passband = aa.passband(i,j,pol)
        else: passband = aa.passband(i,j)
=======
        passband = aa.passband(i,j)
>>>>>>> 8d81d88b
    else: passband = 1
    if opts.beam: bm_resp = aa.bm_response(i,j).squeeze()
    else: bm_resp = 1
    gain = passband * bm_resp * src_spec
    d /= n.where(gain == 0, 1, gain)
    return p, d, f

ext = '.'
if opts.passband: ext += 'p'
if opts.beam: ext += 'b'
if opts.srcflux: ext += 'f'
for filename in args:
    uvofile = filename + ext
    print filename,'->',uvofile
    if os.path.exists(uvofile):
        print 'File exists: skipping'
        continue
    uvi = a.miriad.UV(filename)
    uvo = a.miriad.UV(uvofile, status='new')
    uvo.init_from_uv(uvi)
    uvo.pipe(uvi, mfunc=mfunc, raw=True, 
        append2hist='FLUXCAL: srcs=%s passband=%s beam=%s srcflux=%s\n' % \
        (opts.src, opts.passband, opts.beam, opts.srcflux))<|MERGE_RESOLUTION|>--- conflicted
+++ resolved
@@ -53,12 +53,8 @@
             s_eq = cat.get_crds('eq', ncrd=3)
             aa.sim_cache(s_eq)
     if opts.passband:
-<<<<<<< HEAD
         if hasattr(aa[0],'pol'): passband = aa.passband(i,j,pol)
         else: passband = aa.passband(i,j)
-=======
-        passband = aa.passband(i,j)
->>>>>>> 8d81d88b
     else: passband = 1
     if opts.beam: bm_resp = aa.bm_response(i,j).squeeze()
     else: bm_resp = 1

--- conflicted
+++ resolved
@@ -207,15 +207,9 @@
           if s.alt < opts.altmin * a.img.deg2rad: continue
           d,f = d.take(chans), f.take(chans)
           if hasattr(aa[0],'pol'):
-<<<<<<< HEAD
-              if not opts.skip_amp: d /= aa.passband(i,j,pol=pol)
-              # Throws PointingError if not up:
-              if not opts.skip_phs: d = aa.phs2src(d, s, i, j,pol=pol)
-=======
               if not opts.skip_amp: d /= aa.passband(i,j,pol)
               # Throws PointingError if not up:
               if not opts.skip_phs: d = aa.phs2src(d, s, i, j,pol)
->>>>>>> 9f45a2ce
           else:
               if not opts.skip_amp: d /= aa.passband(i,j)
               # Throws PointingError if not up:

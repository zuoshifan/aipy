"""
Module containing utilities (like parsing of certain command-line arguments) 
for writing scripts.
"""

import miriad, fit, src, numpy as n, re,phs

def add_standard_options(optparser, ant=False, pol=False, chan=False, 
        cal=False, src=False, prms=False, dec=False, cmap=False, 
        max=False, drng=False):
    """Add standard command-line options to an optparse.OptionParser() on an 
    opt in basis (i.e. specify =True for each option to be added)."""
    if ant: optparser.add_option ('-a', '--ant', dest='ant', default='cross',
         help='Select ant_pol/baselines to include.  Examples: all (all baselines) auto (of active baselines, only i=j) cross (only i!=j) 0,1,2 (any baseline involving listed ants) 0_2,0_3 (only listed baselines) "(0,1)_(2,3)" (same as 0_2,0_3,1_2,2_3. Quotes help bash deal with parentheses) "(-0,1)_(2,-3)" (exclude 0_2,0_3,1_3 include 1_2).  Default is "cross". Select pol by adding appropriate x or y eg 5x_6y.')
    if pol: optparser.add_option('-p', '--pol', dest='pol', 
        help='Choose polarization (xx, yy, xy, yx) to include.')
    if chan: optparser.add_option('-c', '--chan', dest='chan', default='all',
        help='Select channels (after any delay/delay-rate transforms) to include.  Examples: all (all channels), 0_10 (channels from 0 to 10, including 0 and 10) 0_10_2 (channels from 0 to 10, counting by 2), 0,10,20_30 (mix of individual channels and ranges).  Default is "all".')
    if cal: optparser.add_option('-C', '--cal', dest='cal', 
        help='Use specified <cal>.py for calibration information.')
    if src:
        optparser.add_option('-s', '--src', dest='src',
            help='Phase centers/source catalog entries to use.  Options are "all", "<src_name1>,...", or "<ra XX[:XX:xx]>_<dec XX[:XX:xx]>".')
        optparser.add_option('--cat', dest='cat', default='helm,misc',
            help='A comma-delimited list of catalogs from which sources are to be drawn.  Default is "helm,misc".  Other available catalogs are listed under aipy._src.  Some catalogs may require a separate data file to be downloaded and installed.')
    if prms: optparser.add_option('-P', '--prms', dest='prms',
        help='Parameters (for fitting, usually), can be specified as can be: "obj=prm", "obj=prm/val", "obj=prm/val/sig", "(obj1/obj2)=prm/(val1/val2)/sig", "obj=(prm1/prm2)/val/(sig1/sig2)", comma separated versions of the above, and so on.')
    if dec:
        optparser.add_option('-x', '--decimate', dest='decimate', 
            default=1, type='int',
            help='Use only every Nth integration.  Default is 1.')
        optparser.add_option('--dphs', dest='decphs', 
            default=0, type='int',
            help='Offset to use when decimating (i.e. start counting integrations at this number for the purpose of decimation).  Default is 0.')
    if cmap: optparser.add_option('--cmap', dest='cmap', default='jet',
        help='Colormap for plotting.  Can be gist_earth, gist_heat, gist_stern, gist_yarg, hot, cool, gray, bone, spectral, copper, jet to name a few.  For a more complete list, see pylab.cm.datad.keys().  Default is jet.')
    if max: optparser.add_option( '--max',dest='max',type='float',default=None,
    help='Manually set the maximum color level, in units matching plotting mode.  Default max(data).')
    if drng:
        optparser.add_option('--drng', dest='drng', type='float', default=None,
    help="Dynamic range in color of image, in units matching plotting mode.  Default max(data)-min(data).")

ant_re = r'(\(((-?\d+[x,y]?,?)+)\)|-?\d+[x,y]?)'
bl_re = '(^(%s_%s|%s),?)' % (ant_re, ant_re, ant_re)
def parse_ants(ant_str, nants):
    """Generate list of (baseline, inlude) tuples based on parsing of the
    string associated with the 'ants' command-line option."""
    rv,cnt = [], 0
    while cnt < len(ant_str):
        m = re.search(bl_re, ant_str[cnt:])
        if m is None:
            if ant_str[cnt:].startswith('all'): rv = []
            elif ant_str[cnt:].startswith('auto'): rv.append(('auto',1,-1))
            elif ant_str[cnt:].startswith('cross'): rv.append(('auto',0,-1))
            else: raise ValueError('Unparsible ant argument "%s"' % ant_str)
            c = ant_str[cnt:].find(',')
            if c >= 0: cnt += c + 1
            else: cnt = len(ant_str)
        else:
            m = m.groups()
            cnt += len(m[0])
            if m[2] is None:
                ais = [m[8]]
                ajs = range(nants)
            else:
                if m[3] is None: ais = [m[2]]
                else: ais = m[3].split(',')
                if m[6] is None: ajs = [m[5]]
                else: ajs = m[6].split(',')
            for i in ais:
                for j in ajs:
                    if type(i) == str and i.startswith('-') or \
                            type(j) == str and j.startswith('-'):
                        include = 0
                    else: include = 1
                    pol = None
                    if not i.isdigit():
                        ai = re.search(r'(\d+)([x,y])',i).groups()
                    if not j.isdigit():
                        aj = re.search(r'(\d+)([x,y])',j).groups()
                    if i.isdigit() and not j.isdigit():
                        pol = ['x'+aj[1],'y'+aj[1]]
                        ai = [i,'']
                    elif not i.isdigit() and j.isdigit():
                        pol = [ai[1]+'x',ai[1]+'y']
                        aj = [j,'']
                    elif not i.isdigit() and not j.isdigit():
                        pol = [ai[1]+aj[1]]
                    if not pol is None:
                        bl = miriad.ij2bl(abs(int(ai[0])),abs(int(aj[0])))
                        for p in pol:
                            rv.append((bl,include,p))
                    else: 
                        bl = miriad.ij2bl(abs(int(i)),abs(int(j)))
                        rv.append((bl,include,-1))
    return rv

def uv_selector(uv, ants=-1, pol_str=-1):
    """Call uv.select with appropriate options based on string argument for
    antennas (can be 'all', 'auto', 'cross', '0,1,2', or '0_1,0_2') and
    string for polarization ('xx','yy','xy','yx')."""
    if ants != -1:
        if type(ants) == str: ants = parse_ants(ants, uv['nants'])
<<<<<<< HEAD
        for bl,include,pol in ants:
=======
        for bl,include in ants:
>>>>>>> 50db221e
            if bl == 'auto': uv.select('auto', 0, 0, include=include)
            else:
                i,j = miriad.bl2ij(bl)
                uv.select('antennae', i, j, include=include)
<<<<<<< HEAD
            if pol!=-1 and pol_str==-1:
                pol_str = pol
            elif pol!=-1:
                pol_str = ','.join([pol_str,pol])
    if pol_str != -1:
        try:
            for pol in pol_str.split(','):
                polopt = miriad.str2pol[pol]
                uv.select('polarization', polopt, 0)
        except(NameError,KeyError): raise ValueError('--pol argument invalid or absent')
=======
    if pol_str != -1:
        try: polopt = miriad.str2pol[pol_str]
        except(KeyError): raise ValueError('--pol argument invalid or absent')
        uv.select('polarization', polopt, 0)
>>>>>>> 50db221e

def parse_chans(chan_str, nchan, concat=True):
    """Return array of active channels based on number of channels and
    string argument for chans (all, 20_30, or 55,56,57, or 20_30,31,32).
    Channel ranges include endpoints (i.e. 20_30 includes both 20 and 30)."""
    if chan_str.startswith('all'): chanopt = [n.arange(nchan)]
    else:
        chanopt = []
        for co in chan_str.split(','):
            co = map(int, co.split('_'))
            assert(len(co) in [1,2,3])
            if len(co) == 1: chanopt.append(n.array(co))
            elif len(co) == 2: chanopt.append(n.arange(co[0],co[1]+1))
            else: chanopt.append(n.arange(co[0],co[1]+1,co[2]))
    if concat: return n.concatenate(chanopt)
    return chanopt

def parse_srcs(src_str, cat_str):
    """Return (src_list,flux_cutoff,catalogs) based on string argument for src and
    cat.  Can be "all", "<src_name1>,...", "<ra XX[:XX:xx]>_<dec XX[:XX:xx]>", or
    "val/freq" (sources with Jy flux density above val at freq in GHz)."""
    cats = cat_str.split(',')
    if src_str.startswith('all'): return None, None, cats
    if src_str.find('/') != -1:
        cutoff = map(float, src_str.split('/'))
        return None, cutoff, cats
    src_opt = src_str.split(',')
    if len(src_opt) == 1:
        src_opt = src_opt[0].split('_')
        if len(src_opt) == 1: return src_opt, None, cats
        ra,dec = src_opt
        s = fit.RadioFixedBody(ra, dec, name=src_str)
        return [s], None, cats
    else:
        return src_opt, None, cats

name = r'([^\(/,\)=]+)'
grp = r'(%s|\((%s(/%s)*)\))' % tuple([name]*3)
prm = r'(%s=%s(/(%s)?(/%s)?)?)' % tuple([grp]*4)
prm_rgx = re.compile(prm)
def parse_prms(prm_str):
    """Return a dict of the form: {'obj': {'prm':(val,sig),...}...} where
    val is a starting value and sig is a known error associated with that 
    start value.  Both default to None if a value is not provided.  The
    string to be parsed can be: "obj=prm", "obj=prm/val", 
    "obj=prm/val/sig", "(obj1/obj2)=prm/(val1/val2)/sig", 
    "obj=(prm1/prm2)/val/(sig1/sig2)", comma separated versions of the above,
    and so on."""
    prms = {}
    for prm in prm_str.split(','):
        m = prm_rgx.match(prm)
        g = m.groups()
        if g[2]: obj = [g[2]]
        else: obj = g[3].split('/')
        if g[8]: plist = [g[8]]
        else: plist = g[9].split('/')
        if g[16]: ival = [float(g[16])]
        elif g[17]: ival = map(float, g[17].split('/'))
        else: ival = [None]
        if g[23]: sval = [float(g[23])]
        elif g[24]: sval = map(float, g[24].split('/'))
        else: sval = [None]
        if len(obj) != 1:
            if len(plist) != 1:
                assert(len(ival) == 1 and len(sval) == 1)
                ival = [ival * len(plist)] * len(obj)
                sval = [sval * len(plist)] * len(obj)
            else:
                if len(ival) == 1: ival = ival * len(obj)
                if len(sval) == 1: sval = sval * len(obj)
                assert(len(ival) == len(obj) and len(sval) == len(obj))
                ival = [[i] for i in ival]
                sval = [[i] for i in sval]
        else:
            if len(plist) != 1:
                if len(ival) == 1: ival = ival * len(plist)
                if len(sval) == 1: sval = sval * len(plist)
                assert(len(ival) == len(plist) and len(sval) == len(plist))
            else:
                assert(len(ival) == 1 and len(sval) == 1)
            ival = [ival]
            sval = [sval]
        for o,il,sl in zip(obj,ival,sval):
            if not prms.has_key(o): prms[o] = {}
            for p,i,s in zip(plist,il,sl):
                prms[o][p] = (i,s)
    return prms

def get_null_aa():
   return phs.AntennaArray([0,0],
       [phs.Antenna(0,0,0,phs.Beam(n.array([0.15])))])<|MERGE_RESOLUTION|>--- conflicted
+++ resolved
@@ -101,16 +101,11 @@
     string for polarization ('xx','yy','xy','yx')."""
     if ants != -1:
         if type(ants) == str: ants = parse_ants(ants, uv['nants'])
-<<<<<<< HEAD
         for bl,include,pol in ants:
-=======
-        for bl,include in ants:
->>>>>>> 50db221e
             if bl == 'auto': uv.select('auto', 0, 0, include=include)
             else:
                 i,j = miriad.bl2ij(bl)
                 uv.select('antennae', i, j, include=include)
-<<<<<<< HEAD
             if pol!=-1 and pol_str==-1:
                 pol_str = pol
             elif pol!=-1:
@@ -121,12 +116,6 @@
                 polopt = miriad.str2pol[pol]
                 uv.select('polarization', polopt, 0)
         except(NameError,KeyError): raise ValueError('--pol argument invalid or absent')
-=======
-    if pol_str != -1:
-        try: polopt = miriad.str2pol[pol_str]
-        except(KeyError): raise ValueError('--pol argument invalid or absent')
-        uv.select('polarization', polopt, 0)
->>>>>>> 50db221e
 
 def parse_chans(chan_str, nchan, concat=True):
     """Return array of active channels based on number of channels and

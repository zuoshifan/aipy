--- conflicted
+++ resolved
@@ -9,7 +9,6 @@
         self.assertEqual(alm.mmax(), 5)
         self.assertRaises(RuntimeError, a.Alm, 5, 10)
 
-<<<<<<< HEAD
 if False:
   class TestMemLeaks(unittest.TestCase):
     def setUp(self):
@@ -26,22 +25,6 @@
     def test_alm_set_data(self):
         c = self.alm.get_data()
         while True: self.alm.set_data(c)
-=======
-#class TestMemLeaks(unittest.TestCase):
-    #def setUp(self):
-        #self.alm = a.Alm(10,10)
-    #def test_alm_create(self):
-        #while True: alm = a.Alm(20,20)
-    #def test_alm_to_map(self):
-        #while True: d = self.alm.to_map(256, 'RING')
-    #def test_alm_from_map(self):
-        #d = n.zeros(12*256**2, dtype=n.float)
-        #while True: self.alm.from_map(d, 2)
-    #def test_alm_get_data(self):
-        #while True: c = self.alm.get_data()
-    #def test_alm_set_data(self):
-        #c = self.alm.get_data()
-        #while True: self.alm.set_data(c)
 
 class TestSuite(unittest.TestSuite):
     """A unittest.TestSuite class which contains all of the aipy._alm unit tests."""
@@ -52,7 +35,6 @@
         loader = unittest.TestLoader()
         self.addTests(loader.loadTestsFromTestCase(TestAlm))
         #self.addTests(loader.loadTestsFromTestCase(TestMemLeaks))
->>>>>>> a67129aa
 
 if __name__ == '__main__':
     unittest.main()
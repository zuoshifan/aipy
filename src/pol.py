--- conflicted
+++ resolved
@@ -111,75 +111,3 @@
         else: res = 1
         phs = res * n.exp(-1j*2*n.pi*(w))
         return phs.squeeze()
-<<<<<<< HEAD
-    def phs2src(self, data, src, i, j, pol='xx', mfreq=.150, ionref=None, srcshape=None):
-        """Apply phasing to zenith-phased data to point to src."""
-        return data * self.gen_phs(src, i, j, pol,
-            mfreq=mfreq, ionref=ionref, srcshape=srcshape, resolve_src=False)
-    def unphs2src(self,data,src, i, j, pol='xx', mfreq=.150, ionref=None, srcshape=None):
-        """Remove phasing from src-phased data to point to zenith."""
-        return data / self.gen_phs(src, i, j, pol,
-            mfreq=mfreq, ionref=ionref, srcshape=srcshape, resolve_src=False)
-    def passband(self,i,j,*args):
-        if len(args)>0:
-            pol = args[0]
-            ants = self.get_ant_list()
-            return self[ants[str(i)+pol[0]]].passband() * self[ants[str(j)+pol[1]]].passband(conj=True)
-        else: return fit.AntennaArray.passband(self,i,j)
-    def bm_response(self,i,j,pol='xx'):
-        """Introduce Stokes' parameters into the definition of the beam."""
-        try: return fit.AntennaArray.bm_response(self,i,j,pol=pol)
-        except(AssertionError):
-            assert(pol in ('I','Q','U','V'))
-            if pol in ('I','Q'): return fit.AntennaArray.bm_response(self,i,j,'xx')+fit.AntennaArray.bm_response(self,i,j,'yy')
-            if pol in ('U','V'): return 2.* fit.AntennaArray.bm_response(self,i,j,'xy')
-    def sim(self, i, j, pol='xx',resolve_src=True):
-        """Simulate visibilites for the specified (i,j) baseline and 
-        polarization.  sim_cache() must be called at each time step before 
-        this will return valid results. Note: This will not simulate any polarized data -- it assumes the sky is
-        unpolarized and injects only Stokes' I into the xx and yy visibilities."""
-        assert(pol in ('xx','yy','xy','yx'))
-        if self._cache is None:
-            raise RuntimeError('sim_cache() must be called before the first sim() call at each time step.')
-        elif self._cache == {}:
-            return n.zeros_like(self.passband(i,j,pol))
-        if pol in ('xx','yy'):
-            s_eqs = self._cache['s_eqs']
-            u,v,w = self.gen_uvw(i, j, src=s_eqs)
-            I_sf = self._cache['jys']
-            Gij_sf = self.passband(i,j,pol)
-            Bij_sf = self.bm_response(i,j,pol)
-            if len(Bij_sf.shape) == 2: Gij_sf = n.reshape(Gij_sf, (1, Gij_sf.size))
-            # Get the phase of each src vs. freq, also does resolution effects
-            E_sf = n.conjugate(self.gen_phs(s_eqs, i, j, pol, mfreq=self._cache['mfreq'],
-                srcshape=self._cache['s_shp'], ionref=self._cache['i_ref'],
-                resolve_src=resolve_src))
-            try: E_sf.shape = I_sf.shape
-            except(AttributeError): pass
-            # Combine and sum over sources
-            GBIE_sf = Gij_sf * Bij_sf * I_sf * E_sf
-            Vij_f = GBIE_sf.sum(axis=0)
-            return Vij_f
-        else: return n.zeros_like(self.passband(i,j,pol))
-    def get_params(self, ant_prms={'*':'*'}):
-        """Return all fitable parameters in a dictionary."""
-        prms = {}
-        for k in ant_prms:
-            ants = self.get_ant_list()
-            if k.startswith('*'): ants = self.get_ant_list()
-            else: ants = {k:ants[k]}
-            prm_list = ant_prms[k]
-            if type(prm_list) is str: prm_list = [prm_list]
-            for ant,i in ants.iteritems():
-                try: prms[ant] = self.ants[i].get_params(prm_list)
-                except(ValueError): pass
-        return prms
-    def set_params(self, prms):
-        """Set all parameters from a dictionary."""
-        ants = self.get_ant_list()
-        for ant,i in ants.iteritems():
-            try: self.ants[i].set_params(prms[ant])
-            except(KeyError): pass
-        self.update()
-=======
->>>>>>> 8d81d88b

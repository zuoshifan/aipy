--- conflicted
+++ resolved
@@ -17,13 +17,8 @@
 # Find smallest representable # > 0 for setting clip level
 lo_clip_lev = n.finfo(n.float).tiny 
 
-<<<<<<< HEAD
 def clean(im, ker, mdl=None, gain=.1, maxiter=10000, tol=1e-3, 
         stop_if_div=True, verbose=False,pos_def=True):
-=======
-def clean(im, ker, mdl=None, area=None, gain=.1, maxiter=10000, tol=1e-3, 
-        stop_if_div=True, verbose=False):
->>>>>>> fdd9f0d6
     """This standard Hoegbom clean deconvolution algorithm operates on the 
     assumption that the image is composed of point sources.  This makes it a 
     poor choice for images with distributed flux.  In each iteration, a point 

#!/usr/bin/env python
"""
A script for fitting parameters of a measurement equation given 
starting parameters in a cal file and a list of sources.  The fitter used
here is a steepest-decent filter and does not make use of priors.
"""

import aipy as a, numpy as n, sys, os, optparse

o = optparse.OptionParser()
o.set_usage('fitmdl.py [options] *.uv')
o.set_description(__doc__)
a.scripting.add_standard_options(o, ant=True, pol=True, chan=True,
    cal=True, src=True, dec=True, prms=True)
o.add_option('-S', '--shared_prms', dest='shprms',
    help='Parameter listing w/ same syntax as "-P/--prms" except that all objects listed for a parameter will share an instance of that parameter.')
o.add_option('--snap', dest='snap', action='store_true',
    help='Snapshot mode.  Fits parameters separately for each integration.')
o.add_option('-q', '--quiet', dest='quiet', action='store_true',
    help='Be less verbose.')
o.add_option('--maxiter', dest='maxiter', type='float', default=-1,
    help='Maximum # of iterations to run.  Default is infinite.')
o.add_option('--xtol', dest='xtol', type='float', default=1e-10,
    help='Fractional change sought in it parameters before convergence.  Default 1e-10.')
o.add_option('--ftol', dest='ftol', type='float', default=1e-10,
    help='Fractional tolerance sought in score before convergence.  Default 1e-10.')
o.add_option('--remem', dest='remember', action='store_true',
    help='Remember values from last fit when fitting in snapshot mode.')
o.add_option('--baseport', dest='baseport', type='int', default=53000,
    help="Base port # to use for tx/rx.  Each daemon adds it's daemon id to this to determine the actual port used for TCP transactions.")
o.add_option('--daemon', dest='daemon', type='int', 
    help='Operate in daemon mode, opening a TCP Server to handle requests on the specified increment to the base port.')
o.add_option('--master', dest='master', 
    help='Operate in master mode, employing daemon-mode servers to do the work and collecting the results.  Should be a comma delimited list of host:daemonid pairs to contact.  Daemon ID will be added to baseport to determine actual port used for TCP transactions.')
o.add_option('--sim_autos', dest='sim_autos', action='store_true',
    help='Use auto-correlations in fitting.  Default is to use only cross-correlations.')
<<<<<<< HEAD
o.add_option('--minuv',dest='minuv',default=0.,type='float',help='Minimum baseline lenght to consider')
=======
o.add_option('--minuv',dest='minuv',default=0.,type='float',help='Minimum baseline length (in wavelengths at 150 MHz) to consider.')
>>>>>>> 8d81d88b

opts, args = o.parse_args(sys.argv[1:])

# Parse command-line options
uv = a.miriad.UV(args[0])
opts.ant += ',cross'
a.scripting.uv_selector(uv, opts.ant, opts.pol)
aa = a.cal.get_aa(opts.cal, uv['sdf'], uv['sfreq'], uv['nchan'])
aa.set_active_pol(opts.pol)
print aa.get_active_pol()
chans = a.scripting.parse_chans(opts.chan, uv['nchan'])
aa.select_chans(chans)
srclist,cutoff,catalogs = a.scripting.parse_srcs(opts.src, opts.cat)
cat = a.cal.get_catalog(opts.cal, srclist, cutoff, catalogs)
(uvw,t,(i,j)),d = uv.read()
aa.set_jultime(t)
cat.compute(aa)
del(uv)
if opts.maxiter < 0: opts.maxiter = n.Inf

# Figure out parameters to fit
prms, prm_dict, shkeys = {}, {}, []
# Handle shared parameters
if opts.shprms:
    shprms = map(a.scripting.parse_prms, opts.shprms.split(','))
    for s in shprms:
        keys = s.keys(); keys.sort()
        k = keys[0]
        # Only enter one instance of shared parameters (indexed under first key)
        if prms.has_key(k): prms[k].update(s[k])
        else: prms.update({k:s[k]})
        # Add an entry to shkeys for propagating variables to other objects
        shkeys.append((keys, s[k].keys()))
# Handle normal parameters
if opts.prms:
    pd = a.scripting.parse_prms(opts.prms)
    for k in pd:
        if prms.has_key(k): prms[k].update(pd[k])
        else: prms[k] = pd[k]
for prm in prms: prm_dict[prm] = prms[prm].keys()
start_prms = aa.get_params(prm_dict)
start_prms.update(cat.get_params(prm_dict))
for obj in start_prms:
    for prm in start_prms[obj]:
        if prms[obj][prm][0] != None:
            start_prms[obj][prm] = prms[obj][prm][0]
        
prm_list, key_list = a.fit.flatten_prms(start_prms)

first_fit = None    # Used to normalize fit values to the starting fit
mfq = cat.get('mfreq')
dbuf = None

def uvlen(A): return n.sqrt(n.dot(A,A))

# The function to be optimized
def fit_func(prms, filelist, decimate, decphs):
    global first_fit, dbuf
    if first_fit == 0: return 0
    prms = a.fit.reconstruct_prms(prms, key_list)
    # Propagate shared params
    for (skey,sprm) in shkeys:
        k = skey[0]
        for k2 in skey[1:]:
            if not prms.has_key(k2): prms[k2] = {}
            for sp in sprm:
                prms[k2][sp] = prms[k][sp]
    if not opts.quiet:
        a.fit.print_params(prms)
        print prms
    aa.set_params(prms)
    cat.set_params(prms)
    a1,a2,th = cat.get('srcshape')
    score,nsamples = 0.,0.
    # Cache data from file to avoid hitting disk excessively
    if dbuf is None:
        if not opts.quiet: print 'Caching data...'
        dbuf = {}
        for uvfile in filelist:
            sys.stdout.write('.') ; sys.stdout.flush()
            uv = a.miriad.UV(uvfile)
            print opts.ant
            a.scripting.uv_selector(uv, opts.ant, opts.pol)
            uv.select('decimate', decimate, decphs)
            for (uvw,t,(i,j)),d,f in uv.all(raw=True):
                print i,j
                if not dbuf.has_key(t): dbuf[t] = {}
                if not opts.sim_autos and i == j: continue
                if uvlen(aa.get_baseline(i,j))*0.15 < opts.minuv: continue
                bl = a.miriad.ij2bl(i,j)
                d = d.take(chans)
                f = f.take(chans)
                dbuf[t][bl] = (d, f, 
                        n.where(f, 0, n.abs(d)**2).sum(),
                        a.miriad.pol2str[uv['pol']])
        if not opts.quiet:
            samp, vsamp, wgts = 0, 0, 0.
            for t in dbuf:
              for bl in dbuf[t]:
                samp += len(dbuf[t][bl][1])
                vsamp += n.logical_not(dbuf[t][bl][1]).astype(n.int).sum()
                wgts += dbuf[t][bl][2]
            print 'Cache summary:'
            print '   %d samples' % samp
            print '   %d valid' % vsamp
            print '   %f sum weights' %  wgts
            sys.stdout.flush()
    # Process data from cache
    for t in dbuf:
        aa.set_jultime(t)
        cat.compute(aa)
        eqs = cat.get_crds('eq', ncrd=3)
        flx = cat.get_jys()
        dra,ddec = cat.get('ionref')
        aa.sim_cache(eqs, flx, mfreqs=mfq, 
            ionrefs=(dra,ddec), srcshapes=(a1,a2,th))
        for bl in dbuf[t]:
            i,j = a.miriad.bl2ij(bl)
            d,f,nsamp,pol = dbuf[t][bl]
            sim_d = aa.sim(i, j)
            difsq = n.abs(d - sim_d)**2
            difsq = n.where(f, 0, difsq)
            score += difsq.sum()
            nsamples += nsamp
    if opts.daemon: return score, nsamples
    if nsamples == 0:
        first_fit = 0.
        return 0.
    score = n.sqrt(score / nsamples)
    if first_fit is None: first_fit = score
    if not opts.quiet:
        print
        print 'Score:', score, 
        print '(%2.2f%% of %f)' % (100 * score / first_fit, first_fit)
        print '-' * 70
    return score / first_fit

# Call the optimizer
if opts.daemon:
    import SocketServer, struct
    class TCPServer(SocketServer.TCPServer):
        allow_reuse_address = True
    class FitHandler(SocketServer.BaseRequestHandler):
        def setup(self): print self.client_address, 'connected'
        def finish(self): print self.client_address, 'disconnected'
        def handle(self):
            data = self.request.recv(struct.calcsize('d')*len(prm_list))
            data = struct.unpack('<%dd' % (len(prm_list)), data)
            score, nsamples = fit_func(data, args, opts.decimate, opts.decphs)
            print 'Returning score=%f, nsamples=%f' % (score, nsamples)
            rv = struct.pack('<dd', score, nsamples)
            self.request.send(rv)
            sys.stdout.flush()
    s = TCPServer(('', opts.baseport + opts.daemon), FitHandler)
    print 'Starting daemon on TCP port %d' % (opts.baseport + opts.daemon)
    sys.stdout.flush()
    s.serve_forever()
elif opts.master:
    import socket, struct
    def parsehostport(hostport):
        host, port = hostport.split(':')
        return (host, opts.baseport + int(port))
    hostports = [parsehostport(w) for w in opts.master.split(',')]
    def fit_func(prms):
        global first_fit
        if first_fit == 0: return 0
        pdict = a.fit.reconstruct_prms(prms, key_list)
        if not opts.quiet: a.fit.print_params(pdict)
        data = struct.pack('<%dd' % (len(prms)), *prms)
        socks = []
        for hostport in hostports:
            sock = socket.socket(socket.AF_INET, socket.SOCK_STREAM)
            sock.connect(hostport)
            sock.send(data)
            socks.append(sock)
        score, nsamples = 0, 0
        for sock in socks:
            data = sock.recv(1024)
            scr, nsp = struct.unpack('<dd', data)
            score += scr; nsamples += nsp
            if not opts.quiet: print score, nsamples
        score = n.sqrt(score / nsamples)
        if nsamples == 0:
            first_fit = 0.
            return 0.
        if first_fit is None: first_fit = score
        if not opts.quiet:
            print
            print 'Score:', score, 
            print '(%2.2f%% of %f)' % (100 * score / first_fit, first_fit)
            print '-' * 70
        return score / first_fit
    print 'Starting in master mode...'
    rv = a.optimize.fmin(
        fit_func, prm_list,
        #args=(args, opts.decimate, opts.decphs),
        full_output=1, disp=0,
        maxfun=opts.maxiter, maxiter=n.Inf, 
        ftol=opts.ftol, xtol=opts.xtol
    )
    prms,score = rv[:2]
    prms = a.fit.reconstruct_prms(prms, key_list)
    print
    a.fit.print_params(prms)
    print 'Score:', score * first_fit, 
    print '(%2.2f%% of %f)' % (100 * score, first_fit)
    print '------------------------------------------------------------'
            
    

elif not opts.snap:
    rv = a.optimize.fmin(
        fit_func, prm_list,
        args=(args, opts.decimate, opts.decphs),
        full_output=1, disp=0,
        maxfun=opts.maxiter, maxiter=n.Inf, 
        ftol=opts.ftol, xtol=opts.xtol
    )
    prms,score = rv[:2]
    prms = a.fit.reconstruct_prms(prms, key_list)
    print
    a.fit.print_params(prms)
    print 'Score:', score * first_fit, 
    print '(%2.2f%% of %f)' % (100 * score, first_fit)
    print '------------------------------------------------------------'
else:
    for uvfile in args:
        # Figure out what times are in the file
        uv = a.miriad.UV(uvfile)
        a.scripting.uv_selector(uv, opts.ant, opts.pol)
        uv.select('decimate', opts.decimate, opts.decphs)
        times = [0]
        for (uvw,t,(i,j)),d,f in uv.all(raw=True):
            if times[-1] != t: times.append(t)
        times = times[1:]
        del(uv)
        decimate = len(times) * opts.decimate
        # Fit each time separately
        for cnt, t in enumerate(times):
            print 'Time:', t
            print 'Iter: %d / %d' % (cnt+1, len(times))
            first_fit,dbuf = None,None
            rv = a.optimize.fmin(
                fit_func, prm_list,
                args=([uvfile], decimate, opts.decimate*cnt + opts.decphs),
                full_output=1, disp=0,
                maxfun=opts.maxiter, maxiter=n.Inf, 
                ftol=opts.ftol, xtol=opts.xtol
            )
            prms,score = rv[:2]
            prms = a.fit.reconstruct_prms(prms, key_list)
            print
            print prms
            a.fit.print_params(prms)
            print 'Score:', score * first_fit, 
            print '(%2.2f%% of %f)' % (100 * score, first_fit)
            print '------------------------------------------------------------'
            if opts.remember: prm_list, key_list = a.fit.flatten_prms(prms)<|MERGE_RESOLUTION|>--- conflicted
+++ resolved
@@ -34,11 +34,7 @@
     help='Operate in master mode, employing daemon-mode servers to do the work and collecting the results.  Should be a comma delimited list of host:daemonid pairs to contact.  Daemon ID will be added to baseport to determine actual port used for TCP transactions.')
 o.add_option('--sim_autos', dest='sim_autos', action='store_true',
     help='Use auto-correlations in fitting.  Default is to use only cross-correlations.')
-<<<<<<< HEAD
-o.add_option('--minuv',dest='minuv',default=0.,type='float',help='Minimum baseline lenght to consider')
-=======
 o.add_option('--minuv',dest='minuv',default=0.,type='float',help='Minimum baseline length (in wavelengths at 150 MHz) to consider.')
->>>>>>> 8d81d88b
 
 opts, args = o.parse_args(sys.argv[1:])
 

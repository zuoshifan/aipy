--- conflicted
+++ resolved
@@ -327,16 +327,11 @@
     def get_phs_offset(self, i, j,pol):
         """Return the frequency-dependent phase offset of baseline i,j."""
         ants = self.get_ant_list()
-<<<<<<< HEAD
-        return self[ants[str(j)+pol[1]]].phsoff - self[ants[str(i)+pol[0]]].phsoff
-    def gen_uvw(self, i, j, src='z', w_only=True):
-=======
         try: #if we have pol info, use it
             return self[str(j)+pol[1]].phsoff - self[str(i)+pol[0]].phsoff
         except(KeyError):
             return self[j].phsoff - self[i].phsoff
     def gen_uvw(self, i, j, src='z'):
->>>>>>> 39bce5dd
         """Compute uvw coordinates of baseline relative to provided RadioBody, 
         or 'z' for zenith uvw coordinates.  If w_only is True, only w (instead
         of (u,v,w) will be returned)."""
